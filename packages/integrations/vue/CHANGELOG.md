# @astrojs/vue

## 2.0.0

### Major Changes

- [#5782](https://github.com/withastro/astro/pull/5782) [`1f92d64ea`](https://github.com/withastro/astro/commit/1f92d64ea35c03fec43aff64eaf704dc5a9eb30a) Thanks [@Princesseuh](https://github.com/Princesseuh)! - Remove support for Node 14. Minimum supported Node version is now >=16.12.0

- [#5685](https://github.com/withastro/astro/pull/5685) [`f6cf92b48`](https://github.com/withastro/astro/commit/f6cf92b48317a19a3840ad781b77d6d3cae143bb) Thanks [@bluwy](https://github.com/bluwy)! - Upgrade to Vite 4. Please see its [migration guide](https://vitejs.dev/guide/migration.html) for more information.

<<<<<<< HEAD
- [#5806](https://github.com/withastro/astro/pull/5806) [`7572f7402`](https://github.com/withastro/astro/commit/7572f7402238da37de748be58d678fedaf863b53) Thanks [@matthewp](https://github.com/matthewp)! - Make astro a `peerDependency` of integrations

  This marks `astro` as a `peerDependency` of several packages that are already getting `major` version bumps. This is so we can more properly track the dependency between them and what version of Astro they are being used with.
=======
- [#5806](https://github.com/withastro/astro/pull/5806) [`7572f7402`](https://github.com/withastro/astro/commit/7572f7402238da37de748be58d678fedaf863b53) Thanks [@matthewp](https://github.com/matthewp)! - Make astro a peerDependency of integrations

  This marks `astro` as a peerDependency of several packages that are already getting `major` version bumps. This is so we can more properly track the dependency between them and what version of Astro they are being used with.
>>>>>>> cc5271d2

### Patch Changes

- Updated dependencies [[`93e633922`](https://github.com/withastro/astro/commit/93e633922c2e449df3bb2357b3683af1d3c0e07b), [`16dc36a87`](https://github.com/withastro/astro/commit/16dc36a870df47a4151a8ed2d91d0bd1bb812458), [`01f3f463b`](https://github.com/withastro/astro/commit/01f3f463bf2918b310d130a9fabbf3ee21d14029), [`e2019be6f`](https://github.com/withastro/astro/commit/e2019be6ffa46fa33d92cfd346f9ecbe51bb7144), [`05caf445d`](https://github.com/withastro/astro/commit/05caf445d4d2728f1010aeb2179a9e756c2fd17d), [`49ab4f231`](https://github.com/withastro/astro/commit/49ab4f231c23b34891c3ee86f4b92bf8d6d267a3), [`a342a486c`](https://github.com/withastro/astro/commit/a342a486c2831461e24e6c2f1ca8a9d3e15477b6), [`8fb28648f`](https://github.com/withastro/astro/commit/8fb28648f66629741cb976bfe34ccd9d8f55661e), [`1f92d64ea`](https://github.com/withastro/astro/commit/1f92d64ea35c03fec43aff64eaf704dc5a9eb30a), [`c2180746b`](https://github.com/withastro/astro/commit/c2180746b4f6d9ef1b6f86924f21f52cc6ab4e63), [`ae8a012a7`](https://github.com/withastro/astro/commit/ae8a012a7b6884a03c50494332ee37b4505c2c3b), [`cf2de5422`](https://github.com/withastro/astro/commit/cf2de5422c26bfdea4c75f76e57b57299ded3e3a), [`ce5c5dbd4`](https://github.com/withastro/astro/commit/ce5c5dbd46afbe738b03600758bf5c35113de522), [`ec09bb664`](https://github.com/withastro/astro/commit/ec09bb6642064dbd7d2f3369afb090363ae18de2), [`665a2c222`](https://github.com/withastro/astro/commit/665a2c2225e42881f5a9550599e8f3fc1deea0b4), [`259a539d7`](https://github.com/withastro/astro/commit/259a539d7d70c783330c797794b15716921629cf), [`f7aa1ec25`](https://github.com/withastro/astro/commit/f7aa1ec25d1584f7abd421903fbef66b1c050e2a), [`4987d6f44`](https://github.com/withastro/astro/commit/4987d6f44cfd0d81d88f21f5c380503403dc1e6a), [`304823811`](https://github.com/withastro/astro/commit/304823811eddd8e72aa1d8e2d39b40ab5cda3565), [`302e0ef8f`](https://github.com/withastro/astro/commit/302e0ef8f5d5232e3348afe680e599f3e537b5c5), [`55cea0a9d`](https://github.com/withastro/astro/commit/55cea0a9d8c8df91a46590fc04a9ac28089b3432), [`dd56c1941`](https://github.com/withastro/astro/commit/dd56c19411b126439b8bc42d681b6fa8c06e8c61), [`9963c6e4d`](https://github.com/withastro/astro/commit/9963c6e4d50c392c3d1ac4492237020f15ccb1de), [`be901dc98`](https://github.com/withastro/astro/commit/be901dc98c4a7f6b5536540aa8f7ba5108e939a0), [`f6cf92b48`](https://github.com/withastro/astro/commit/f6cf92b48317a19a3840ad781b77d6d3cae143bb), [`e818cc046`](https://github.com/withastro/astro/commit/e818cc0466a942919ea3c41585e231c8c80cb3d0), [`8c100a6fe`](https://github.com/withastro/astro/commit/8c100a6fe6cc652c3799d1622e12c2c969f30510), [`116d8835c`](https://github.com/withastro/astro/commit/116d8835ca9e78f8b5e477ee5a3d737b69f80706), [`840412128`](https://github.com/withastro/astro/commit/840412128b00a04515156e92c314a929d6b94f6d), [`1f49cddf9`](https://github.com/withastro/astro/commit/1f49cddf9e9ffc651efc171b2cbde9fbe9e8709d), [`7325df412`](https://github.com/withastro/astro/commit/7325df412107fc0e65cd45c1b568fb686708f723), [`16c7d0bfd`](https://github.com/withastro/astro/commit/16c7d0bfd49d2b9bfae45385f506bcd642f9444a), [`a9c292026`](https://github.com/withastro/astro/commit/a9c2920264e36cc5dc05f4adc1912187979edb0d), [`2a5786419`](https://github.com/withastro/astro/commit/2a5786419599b8674473c699300172b9aacbae2e), [`4a1cabfe6`](https://github.com/withastro/astro/commit/4a1cabfe6b9ef8a6fbbcc0727a0dc6fa300cedaa), [`a8d3e7924`](https://github.com/withastro/astro/commit/a8d3e79246605d252dcddad159e358e2d79bd624), [`fa8c131f8`](https://github.com/withastro/astro/commit/fa8c131f88ef67d14c62f1c00c97ed74d43a80ac), [`64b8082e7`](https://github.com/withastro/astro/commit/64b8082e776b832f1433ed288e6f7888adb626d0), [`c4b0cb8bf`](https://github.com/withastro/astro/commit/c4b0cb8bf2b41887d9106440bb2e70d421a5f481), [`23dc9ea96`](https://github.com/withastro/astro/commit/23dc9ea96a10343852d965efd41fe6665294f1fb), [`63a6ceb38`](https://github.com/withastro/astro/commit/63a6ceb38d88331451dca64d0034c7c58e3d26f1), [`a3a7fc929`](https://github.com/withastro/astro/commit/a3a7fc9298e6d88abb4b7bee1e58f05fa9558cf1), [`52209ca2a`](https://github.com/withastro/astro/commit/52209ca2ad72a30854947dcb3a90ab4db0ac0a6f), [`5fd9208d4`](https://github.com/withastro/astro/commit/5fd9208d447f5ab8909a2188b6c2491a0debd49d), [`5eba34fcc`](https://github.com/withastro/astro/commit/5eba34fcc663def20bdf6e0daad02a6a5472776b), [`899214298`](https://github.com/withastro/astro/commit/899214298cee5f0c975c7245e623c649e1842d73), [`3a00ecb3e`](https://github.com/withastro/astro/commit/3a00ecb3eb4bc44be758c064f2bde6e247e8a593), [`5eba34fcc`](https://github.com/withastro/astro/commit/5eba34fcc663def20bdf6e0daad02a6a5472776b), [`2303f9514`](https://github.com/withastro/astro/commit/2303f95142aa740c99213a098f82b99dd37d74a0), [`1ca81c16b`](https://github.com/withastro/astro/commit/1ca81c16b8b66236e092e6eb6ec3f73f5668421c), [`b66d7195c`](https://github.com/withastro/astro/commit/b66d7195c17a55ea0931bc3744888bd4f5f01ce6)]:
  - astro@2.0.0

## 2.0.0-beta.1

<details>
<summary>See changes in 2.0.0-beta.1</summary>

### Major Changes

- [#5782](https://github.com/withastro/astro/pull/5782) [`1f92d64ea`](https://github.com/withastro/astro/commit/1f92d64ea35c03fec43aff64eaf704dc5a9eb30a) Thanks [@Princesseuh](https://github.com/Princesseuh)! - Remove support for Node 14. Minimum supported Node version is now >=16.12.0

- [#5806](https://github.com/withastro/astro/pull/5806) [`7572f7402`](https://github.com/withastro/astro/commit/7572f7402238da37de748be58d678fedaf863b53) Thanks [@matthewp](https://github.com/matthewp)! - Make astro a `peerDependency` of integrations

  This marks `astro` as a `peerDependency` of several packages that are already getting `major` version bumps. This is so we can more properly track the dependency between them and what version of Astro they are being used with.

### Patch Changes

- Updated dependencies [[`01f3f463b`](https://github.com/withastro/astro/commit/01f3f463bf2918b310d130a9fabbf3ee21d14029), [`1f92d64ea`](https://github.com/withastro/astro/commit/1f92d64ea35c03fec43aff64eaf704dc5a9eb30a), [`c2180746b`](https://github.com/withastro/astro/commit/c2180746b4f6d9ef1b6f86924f21f52cc6ab4e63), [`ae8a012a7`](https://github.com/withastro/astro/commit/ae8a012a7b6884a03c50494332ee37b4505c2c3b), [`cf2de5422`](https://github.com/withastro/astro/commit/cf2de5422c26bfdea4c75f76e57b57299ded3e3a), [`ec09bb664`](https://github.com/withastro/astro/commit/ec09bb6642064dbd7d2f3369afb090363ae18de2), [`665a2c222`](https://github.com/withastro/astro/commit/665a2c2225e42881f5a9550599e8f3fc1deea0b4), [`f7aa1ec25`](https://github.com/withastro/astro/commit/f7aa1ec25d1584f7abd421903fbef66b1c050e2a), [`302e0ef8f`](https://github.com/withastro/astro/commit/302e0ef8f5d5232e3348afe680e599f3e537b5c5), [`840412128`](https://github.com/withastro/astro/commit/840412128b00a04515156e92c314a929d6b94f6d), [`1f49cddf9`](https://github.com/withastro/astro/commit/1f49cddf9e9ffc651efc171b2cbde9fbe9e8709d), [`4a1cabfe6`](https://github.com/withastro/astro/commit/4a1cabfe6b9ef8a6fbbcc0727a0dc6fa300cedaa), [`c4b0cb8bf`](https://github.com/withastro/astro/commit/c4b0cb8bf2b41887d9106440bb2e70d421a5f481), [`23dc9ea96`](https://github.com/withastro/astro/commit/23dc9ea96a10343852d965efd41fe6665294f1fb), [`63a6ceb38`](https://github.com/withastro/astro/commit/63a6ceb38d88331451dca64d0034c7c58e3d26f1), [`52209ca2a`](https://github.com/withastro/astro/commit/52209ca2ad72a30854947dcb3a90ab4db0ac0a6f), [`2303f9514`](https://github.com/withastro/astro/commit/2303f95142aa740c99213a098f82b99dd37d74a0)]:
  - astro@2.0.0-beta.2

</details>

## 2.0.0-beta.0

<details>
<summary>See changes in 2.0.0-beta.0</summary>

### Major Changes

- [#5685](https://github.com/withastro/astro/pull/5685) [`f6cf92b48`](https://github.com/withastro/astro/commit/f6cf92b48317a19a3840ad781b77d6d3cae143bb) Thanks [@bluwy](https://github.com/bluwy)! - Upgrade to Vite 4. Please see its [migration guide](https://vitejs.dev/guide/migration.html) for more information.

</details>

## 1.2.2

### Patch Changes

- [#5571](https://github.com/withastro/astro/pull/5571) [`50ecb3005`](https://github.com/withastro/astro/commit/50ecb3005dae3d288e60c7a59c114d504193553b) Thanks [@matthewp](https://github.com/matthewp)! - Add primevue as an external Vue package

## 1.2.1

### Patch Changes

- [#5126](https://github.com/withastro/astro/pull/5126) [`850cc19fd`](https://github.com/withastro/astro/commit/850cc19fda8e092c1a5fcbd7abfe7c7a0e15629c) Thanks [@natemoo-re](https://github.com/natemoo-re)! - Automatically add `vuetify` to `vite.ssr.noExternal`

## 1.2.0

### Minor Changes

- [#5075](https://github.com/withastro/astro/pull/5075) [`d25f54cb9`](https://github.com/withastro/astro/commit/d25f54cb9306eea9ed0445af8f77604dacacad43) Thanks [@natemoo-re](https://github.com/natemoo-re)! - Add support for the `appEntrypoint` option, which accepts a root-relative path to an app entrypoint. The default export of this file should be a function that accepts a Vue `App` instance prior to rendering. This opens up the ability to extend the `App` instance with [custom Vue plugins](https://vuejs.org/guide/reusability/plugins.html).

  ```js
  // astro.config.mjs
  import { defineConfig } from 'astro/config';
  import vue from '@astrojs/vue';

  export default defineConfig({
    integrations: [
      vue({
        appEntrypoint: '/src/pages/_app',
      }),
    ],
  });
  ```

  ```js
  // src/pages/_app.ts
  import type { App } from 'vue';
  import i18nPlugin from '../plugins/i18n';

  export default function setup(app: App) {
    app.use(i18nPlugin, {
      /* options */
    });
  }
  ```

## 1.1.0

### Minor Changes

- [#4897](https://github.com/withastro/astro/pull/4897) [`fd9d323a6`](https://github.com/withastro/astro/commit/fd9d323a68c0f0cbb3b019e0a05e2c33450f3d33) Thanks [@bluwy](https://github.com/bluwy)! - Support Vue JSX

### Patch Changes

- [#4842](https://github.com/withastro/astro/pull/4842) [`812658ad2`](https://github.com/withastro/astro/commit/812658ad2ab3732a99e35c4fd903e302e723db46) Thanks [@bluwy](https://github.com/bluwy)! - Add missing dependencies, support strict dependency installation (e.g. pnpm)

## 1.0.2

### Patch Changes

- [#4706](https://github.com/withastro/astro/pull/4706) [`b0ee81d0a`](https://github.com/withastro/astro/commit/b0ee81d0a70d8301530c321b670ab784c9bc00a2) Thanks [@bholmesdev](https://github.com/bholmesdev)! - Fix Vue `script setup` with other renderers applied

## 1.0.1

### Patch Changes

- [#4639](https://github.com/withastro/astro/pull/4639) [`f08ca005e`](https://github.com/withastro/astro/commit/f08ca005e28cc7d279535680d5b44495877aa7b6) Thanks [@matthewp](https://github.com/matthewp)! - Mark vueperslides as a default noExternal

## 1.0.0

### Major Changes

- [`04ad44563`](https://github.com/withastro/astro/commit/04ad445632c67bdd60c1704e1e0dcbcaa27b9308) - > Astro v1.0 is out! Read the [official announcement post](https://astro.build/blog/astro-1/).

  **No breaking changes**. This package is now officially stable and compatible with `astro@1.0.0`!

## 0.5.0

### Minor Changes

- [#3570](https://github.com/withastro/astro/pull/3570) [`04070c0c1`](https://github.com/withastro/astro/commit/04070c0c12c00a3e17842ce48e36edc3f2c890a3) Thanks [@matthewp](https://github.com/matthewp)! - Bump to Vite 3!

## 0.4.1

### Patch Changes

- [#3937](https://github.com/withastro/astro/pull/3937) [`31f9c0bf0`](https://github.com/withastro/astro/commit/31f9c0bf029ffa4b470e620f2c32e1370643e81e) Thanks [@delucis](https://github.com/delucis)! - Roll back supported Node engines

## 0.4.0

### Minor Changes

- [#3914](https://github.com/withastro/astro/pull/3914) [`b48767985`](https://github.com/withastro/astro/commit/b48767985359bd359df8071324952ea5f2bc0d86) Thanks [@ran-dall](https://github.com/ran-dall)! - Rollback supported `node@16` version. Minimum versions are now `node@14.20.0` or `node@16.14.0`.

## 0.3.1

### Patch Changes

- [#3885](https://github.com/withastro/astro/pull/3885) [`bf5d1cc1e`](https://github.com/withastro/astro/commit/bf5d1cc1e71da38a14658c615e9481f2145cc6e7) Thanks [@delucis](https://github.com/delucis)! - Integration README fixes

## 0.3.0

### Minor Changes

- [#3871](https://github.com/withastro/astro/pull/3871) [`1cc5b7890`](https://github.com/withastro/astro/commit/1cc5b78905633608e5b07ad291f916f54e67feb1) Thanks [@natemoo-re](https://github.com/natemoo-re)! - Update supported `node` versions. Minimum versions are now `node@14.20.0` or `node@16.16.0`.

## 0.2.1

### Patch Changes

- [#3854](https://github.com/withastro/astro/pull/3854) [`b012ee55`](https://github.com/withastro/astro/commit/b012ee55b107dea0730286263b27d83e530fad5d) Thanks [@bholmesdev](https://github.com/bholmesdev)! - [astro add] Support adapters and third party packages

* [#3864](https://github.com/withastro/astro/pull/3864) [`f9ed77bb`](https://github.com/withastro/astro/commit/f9ed77bb0d71d1644d524547a24963210f4ecaff) Thanks [@Princesseuh](https://github.com/Princesseuh)! - Add entrypoints for editor support for Vue and Svelte (destined to be used by our language server)

## 0.2.0

### Minor Changes

- [#3652](https://github.com/withastro/astro/pull/3652) [`7373d61c`](https://github.com/withastro/astro/commit/7373d61cdcaedd64bf5fd60521b157cfa4343558) Thanks [@natemoo-re](https://github.com/natemoo-re)! - Adds support for passing named slots from `.astro` => framework components.

  Inside your components, use the built-in `slot` API as you normally would.

## 0.1.5

### Patch Changes

- [#3455](https://github.com/withastro/astro/pull/3455) [`e9a77d86`](https://github.com/withastro/astro/commit/e9a77d861907adccfa75811f9aaa555f186d78f8) Thanks [@natemoo-re](https://github.com/natemoo-re)! - Update client hydration to check for `ssr` attribute. Requires `astro@^1.0.0-beta.36`.

## 0.1.4

### Patch Changes

- [#3333](https://github.com/withastro/astro/pull/3333) [`ce6d7982`](https://github.com/withastro/astro/commit/ce6d79828250e9a3631778a37d43068cae04bb4f) Thanks [@FredKSchott](https://github.com/FredKSchott)! - Fix a vite peer dependency bug

## 0.1.3

### Patch Changes

- [`0c6bbee4`](https://github.com/withastro/astro/commit/0c6bbee4c95b50e5bd43675296511fbb5b985014) Thanks [@FredKSchott](https://github.com/FredKSchott)! - Republishing. No changes from v0.1.2.

## 0.1.2

### Patch Changes

- [#3143](https://github.com/withastro/astro/pull/3143) [`44e294c9`](https://github.com/withastro/astro/commit/44e294c9cbaf8f6bbccce8b956c7c53d37c15c70) Thanks [@tony-sull](https://github.com/tony-sull)! - `@astrojs/vue` integration supports custom vue compiler options

## 0.1.1

### Patch Changes

- [`815d62f1`](https://github.com/withastro/astro/commit/815d62f151a36fef7d09590d4962ca71bda61b32) Thanks [@FredKSchott](https://github.com/FredKSchott)! - no changes.

## 0.1.0

### Minor Changes

- [#2979](https://github.com/withastro/astro/pull/2979) [`9d7a4b59`](https://github.com/withastro/astro/commit/9d7a4b59b53f8cb274266f5036d1cef841750252) Thanks [@FredKSchott](https://github.com/FredKSchott)! - Welcome to the Astro v1.0.0 Beta! Read the [official announcement](https://astro.build/blog/astro-1-beta-release/) for more details.

## 0.0.2

### Patch Changes

- [#2885](https://github.com/withastro/astro/pull/2885) [`6b004363`](https://github.com/withastro/astro/commit/6b004363f99f27e581d1e2d53a2ebff39d7afb8a) Thanks [@bholmesdev](https://github.com/bholmesdev)! - Add README across Astro built-in integrations

* [#2847](https://github.com/withastro/astro/pull/2847) [`3b621f7a`](https://github.com/withastro/astro/commit/3b621f7a613b45983b090794fa7c015f23ed6140) Thanks [@tony-sull](https://github.com/tony-sull)! - Adds keywords to the official integrations to support discoverability on Astro's Integrations site

## 0.0.2-next.0

### Patch Changes

- [#2847](https://github.com/withastro/astro/pull/2847) [`3b621f7a`](https://github.com/withastro/astro/commit/3b621f7a613b45983b090794fa7c015f23ed6140) Thanks [@tony-sull](https://github.com/tony-sull)! - Adds keywords to the official integrations to support discoverability on Astro's Integrations site<|MERGE_RESOLUTION|>--- conflicted
+++ resolved
@@ -8,15 +8,9 @@
 
 - [#5685](https://github.com/withastro/astro/pull/5685) [`f6cf92b48`](https://github.com/withastro/astro/commit/f6cf92b48317a19a3840ad781b77d6d3cae143bb) Thanks [@bluwy](https://github.com/bluwy)! - Upgrade to Vite 4. Please see its [migration guide](https://vitejs.dev/guide/migration.html) for more information.
 
-<<<<<<< HEAD
-- [#5806](https://github.com/withastro/astro/pull/5806) [`7572f7402`](https://github.com/withastro/astro/commit/7572f7402238da37de748be58d678fedaf863b53) Thanks [@matthewp](https://github.com/matthewp)! - Make astro a `peerDependency` of integrations
-
-  This marks `astro` as a `peerDependency` of several packages that are already getting `major` version bumps. This is so we can more properly track the dependency between them and what version of Astro they are being used with.
-=======
 - [#5806](https://github.com/withastro/astro/pull/5806) [`7572f7402`](https://github.com/withastro/astro/commit/7572f7402238da37de748be58d678fedaf863b53) Thanks [@matthewp](https://github.com/matthewp)! - Make astro a peerDependency of integrations
 
   This marks `astro` as a peerDependency of several packages that are already getting `major` version bumps. This is so we can more properly track the dependency between them and what version of Astro they are being used with.
->>>>>>> cc5271d2
 
 ### Patch Changes
 
